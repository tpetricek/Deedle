--- conflicted
+++ resolved
@@ -87,14 +87,9 @@
 
 
 let testOne() =      
-<<<<<<< HEAD
-
   //Deedle.Tests.VirtualFrame.``Can add computed series as a new column to a frame with the same index``()
   Deedle.Tests.Performance.``Merge 1000 ordered 1k long series (single Merge)``()
-=======
-  //Deedle.Tests.VirtualFrame.``Can add computed series as a new column to a frame with the same index``()
   Deedle.Tests.Frame.``Applying (+) on frame & series introduces missing values``()
->>>>>>> e17f4f6e
 
 (*
   printfn "Slow KeyCount"
