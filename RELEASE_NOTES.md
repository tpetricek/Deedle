### 0.9.0-beta
 * Initial release

### 0.9.1-beta
 * First beta version on NuGet

### 0.9.2-beta
 * Update paths in NuGet package

### 0.9.3-beta
 * Saving CSV, fix series alignment

### 0.9.4-beta
 * Rename and various fixes and additions

### 0.9.5-beta
 * Update documentation and tools, adding functionality

### 0.9.6-beta
 * Load script automatically references F# data (for CSV reading)

### 0.9.7-beta
 * Fix series formatting

### 0.9.8-beta
 * Add reflection-based frame expansion

### 0.9.9-beta
 * Performance improvements, API additions, experimental R plugin

### 0.9.10-beta
 * Support time series in the R plugin

### 0.9.11-beta
 * Fix bug when creating empty data frame

### 0.9.12
 * Improved C# compatibility, added C# documentation

### 1.0.0-alpha1
 * API redesign, performance improvements and new features

### 1.0.0-alpha2
 * Update to a new pre-release of RProvider

### 1.0.0
 * Performance and API design improvements

### 1.0.1
 * Update RProvider references

### 1.0.2
 * Operations GetAs, TryAs (ObjectSeries), GetColumns, GetRows, GetAllValues, ColumnApply (Frame)
   and filling of missing values uses "safe" conversion (allows conversion to bigger numeric type)
 * Avoid boxing when filling missing values (#222)
 * Fix documentation bugs (#221, #226) and update formatters from FsLab

### 1.0.3
 * Added Stats.min and Stats.max for frame

### 1.0.4
 * Merge BigDeedle pull request (#247), add merging on big frames
 * Fix PivotTable (#248) and CSV writing (#242)
 * Update R provider reference to 1.0.16 (support shadow copy in F# 3.2.1)

### 1.0.5
 * Update R provider reference to 1.0.17

### 1.0.6
 * Fix bugs related to frame with no columns (#272)
 * Remove FSharp.Core dependency from BigDeedle public API

### 1.0.7
 * Add typed frame access (frame.GetRowsAs<T>) (#281)
 * BigDeedle improvements (#284, #285)
 * Expose type information via frame.ColumnTypes (#286)
 * Simplify load script (#292)
 * Remove F# Data dependency & use Paket (#288, #293)
 * Update depndencies (F# Formatting 2.6.2 and RProvider 1.1.8)

### 1.1.0-beta
 * Enable materializing delayed series into a virtual series

### 1.1.1-beta
 * Allow specifying custom NA values (#231)
 * Documentation improvements and add F# Frame extension docs (#254)
 * Use 100 rows for inference by default in C# and fix docs (#271)
 * Fix R interop documentation issue (#287)
 * More flexible conversion from R frames (#212)
 * Dropping sparse rows/columns should preserve frame structure (#277)
 * Change Stats.sum to return NaN for empty series (#259)
 * Change C#-version of ReadCsv to accept inferTypes param (#270)

### 1.1.2-beta
 * Abstract handling of addresses (mainly for BigDeedle)
 * Avoid accessing series Length in series and frame printing

### 1.1.3-beta
 * Introduce generic `Ranges<T>` type to simplify working with ranges
   (mainly useful for custom BigDeedle implementations)

### 1.1.4-beta
 * Allow creation of empty ranges
 * Support more operations on virtualized sources
 * Fix handling of missing values in virtual Series.map

### 1.1.5
 * Aggregate bug fixes from previous beta releases
 * Provide virtual index and virtual vector (aka BigDeedle)
 * Compare indices using lazy sequences (to support BigDeedle)

### 1.2.0
 * Update version number for a BigDeedle release

<<<<<<< HEAD
### 1.2.1
 * Support public fields in Frame.ofRecords
=======
### 1.2.2
 * BigDeedle: Materialize series on grouping and other operations
 * BigDeedle: Support resampling without materializing series
 * Better handling of materialization via addressing schemes
 * Refactoring and cleanup of BigDeedle code
 * Fix bugs in ordinal virtual index
 * SelectOptional and SelectValues can be performed lazilly
>>>>>>> 1c3d73cc
<|MERGE_RESOLUTION|>--- conflicted
+++ resolved
@@ -112,15 +112,13 @@
 ### 1.2.0
  * Update version number for a BigDeedle release
 
-<<<<<<< HEAD
 ### 1.2.1
  * Support public fields in Frame.ofRecords
-=======
+
 ### 1.2.2
  * BigDeedle: Materialize series on grouping and other operations
  * BigDeedle: Support resampling without materializing series
  * Better handling of materialization via addressing schemes
  * Refactoring and cleanup of BigDeedle code
  * Fix bugs in ordinal virtual index
- * SelectOptional and SelectValues can be performed lazilly
->>>>>>> 1c3d73cc
+ * SelectOptional and SelectValues can be performed lazilly